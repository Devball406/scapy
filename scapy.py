--- conflicted
+++ resolved
@@ -24,13 +24,8 @@
 
 BASE_VERSION = "1.0.6.1"
 
-<<<<<<< HEAD
 HG_NODE  = "$Node: d2f7e80d3a138b0567cdce73e8832c558916d45b $"
 REVISION = "$Revision: d2f7e80d3a13 $"
-=======
-HG_NODE  = "$Node: 0197845b4ed7048798163a4f00c4b5a37025a49e $"
-REVISION = "$Revision: 0197845b4ed7 $"
->>>>>>> 9cd1271c
 
 VERSION = "v%s / %s" % (BASE_VERSION, (REVISION+"--")[11:23])
 
